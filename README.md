**Note: the information below is still under construction and still evolving !**


# Overview

This project is intended (eventually !) to be a successor to PSI's earlier [wica](https://git.psi.ch/controls_highlevel_applications/ch.psi.wica)
project whose stated goal was to provide for the EPICS collaboration a:

> *very simple, but powerful, Channel Access to REST service*

This new project aims to provide similar functionality but to leverage off up-and-coming
technologies of increasing strategic importance within PSI's GFA Controls Section.

The main vision of wica2 is to

> _**create a mechanism to enable an end-user to easily put together a webpage which
monitors the live status of one or more EPICS channels of interest**_

More concretely the main technology differences between wica and wica2 are as follows:

| Original WICA Project                | WICA2 project                              |
| :----------------------------------- | :----------------------------------------- |
| Runs on Glassfish Application Server | Uses Spring Boot containers (tomcat/netty) |
| Runs directly on linux host          | Runs in Docker container                   |
| No direct support for HTML           | Uses HTML5 features eg Server Sent Events (SSE) and Global Data (data-*) attributes.
| Uses EPICS JCA/CAJ CA library        | Uses PSI's EPICS CA client library         |


# Old Wica API

For reference purposes the old Wica API is available [here](https://git.psi.ch/controls_highlevel_applications/ch.psi.wica/blob/master/Readme.md#API)


# Wica2 HTML5 Webpage

The simplest Wica2 webpage would look something like this:
```
<!DOCTYPE html>
<html lang="en">
<head>
   <meta charset="UTF-8"/>
   <title>My Awesome Epics Channel Viewer</title>
   <script type="text/javascript" src="gfa-wica.psi.ch/js"></script>
</head>

<body>
   <div data-epics-ca="abc:def:some_channel_of_interest"></div>
</body>

</html>
```

When the page is loaded the wica server will create a monitor on
the EPICS channel of interest and send evolving updates which will be
rendered as the text content of the div.

# Wica 2 Endpoints

Register new stream (register channels to monitor)

```
POST ca/streams
Content-Type: application/json

["channel1", "channel2", "channnel3"]
```

Subscribe for stream updates

```
GET ca/streams/<id>
```


# Notes on browser simultaneous conenction limits

Tomcat:
Default seems to be 6
Edit with:
about:config ->
network.http.max-persistent-connections-per-server

Chrome:
Default seems to be 6
Edit with (Windows only):
Registry Editor ->
HKEY_CURRENT_USER ->
Software\Microsoft\Windows\CurrentVersion\Internet Settings ->
MaxConnectionsPerServer

<<<<<<< HEAD
# Bugs and Limitations
The code is not even pre-production quality. It's really just a
quick hack to demonstrate the porrof-of-principle.

Note: the EPICS CA library does not seem to work on EPICS 7.
=======
# Notes on reactive streams back proagation

See the unit tests



>>>>>>> 5719de8c
<|MERGE_RESOLUTION|>--- conflicted
+++ resolved
@@ -72,7 +72,7 @@
 ```
 
 
-# Notes on browser simultaneous conenction limits
+# Notes on browser simultaneous connection limits
 
 Tomcat:
 Default seems to be 6
@@ -88,17 +88,6 @@
 Software\Microsoft\Windows\CurrentVersion\Internet Settings ->
 MaxConnectionsPerServer
 
-<<<<<<< HEAD
-# Bugs and Limitations
-The code is not even pre-production quality. It's really just a
-quick hack to demonstrate the porrof-of-principle.
+# Notes on reactive streams back propagation
 
-Note: the EPICS CA library does not seem to work on EPICS 7.
-=======
-# Notes on reactive streams back proagation
-
-See the unit tests
-
-
-
->>>>>>> 5719de8c
+See the unit tests