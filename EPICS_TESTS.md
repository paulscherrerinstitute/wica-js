# Overview

<<<<<<< HEAD
These notes present the results of testing PSI's in-house commissioned [Java CA library](https://github.com/channelaccess/ca_matlab) 
(ie the one developed by CosyLab). The library has been tested using the tests in the 'src/test/java/epics' test 
=======
These notes present the results of testing PSI's in-house commissioned [Java ca library](https://github.com/channelaccess/ca_matlab) 
(ie the one developed by CosyLab). The library has been tested using the resources in the 'src/test/java/epics' test 
>>>>>>> 9e702f81
directory. The main focus of the tests was to discover how the library works so that it can be used optimally for
Wica. Each test attempts to answer one or more questions which I had about the library before I wrote the test.

The tests rely on the network availability of a running softIOC. (See the 'epics_tests.db' in the 'src/test/resources' 
directory). The IOC can be started like this: 
```
   softIoc -d epics_tests.db
```

The softIoc was run using an EPICS base distribution from both R3.14.12.7 and R3.15.5. So far I did not detect any
significant differences in the results.  

Two test scenarios were used:
1. Test Series 1 (EPICS SoftIoc and CA library test process were co-located on the SAME physical machine)
1. Test Series 2 (EPICS SoftIoc and CA library test process were located on DIFFERENT physical machines)


During this work to find out what was happening "on the wire" at times I made use of Michael Davidsaver's ca.lua plugin 
for Wireshark available [here](https://github.com/mdavidsaver/cashark).

I also used the [jvisualvm](https://visualvm.github.io/) tool to gain some insight into the threads that are started by 
the application.

# Main "Take Home" Points

Caveat Emptor: maybe there are/were bugs in the test software which would completely invalidate some of the points below !!

1. Although useful information is given in the ca library README file there is currently no Javadoc for the methods 
   offered by the ca library. This means there is no real contract of behaviour and the developer must guess the costs 
   of the various operations (or make tests like I did). For example it would be useful to know which operations result 
   in a network round-trip and which do not ? Also what thread-safety guarantees does the library offer ? And what 
   threads will be used when performing notifications via the asynchronous method interfaces ? Since nothing is really 
   tied down the performance and behaviour of the implementation is free to vary hugely from one release to another. 
   In my opinion this makes it difficult for users of the library to feel they are operating from a stable base.

1. Creating contexts is relatively expensive and the performance drops off quite quickly as the number of contexts 
   increases (from < 10ms/context to over 100ms/context). With the resources on my machine there was was limit of just 
   a few hundred (more precisely 627).

1. It is quick and easy to create a huge number of channels (eg a million in ~2 seconds).

1. Synchronously connecting channels seems to be "quite slow". With the resources on my machine the connection time 
<<<<<<< HEAD
   was around 10ms/channel. So to connect eg 10,000 channels would take around 100 seconds. For bulk operations you
=======
   was around 10ms/channel. So to connect eg 10,000 channels would around 100 seconds. For bulk operations you
>>>>>>> 9e702f81
   probably wouldn't want to do that.

1. Asynchronous channel connection is MUCH (eg 100x) faster. Connecting 10,000 channels takes less than a second.

1. Once a channels is connected the synchronous GET performance was faster than I initially expected. One can acquire 
   the value from 10,000 channels in less than a second. Using wireshark I verified that the GET call really does 
   result in a network round trip rather than returning some cached value. Since there is no javadoc (ie documented
   contract for the behaviour offered by the method) the developer currently has to guess.

1. Performing an asynchronous GET on multiple channels is maybe 5-10 times faster than the synchronous GET.

1. There seems to be a **scalability problem with the addValueMonitor** feature. Each monitor seems to result in the 
   creation of a separate Thread and after a few thousand my machine ran out of resources. (I read somewhere that
   a typical stack size for a thread is ~1MB).  I never managed to create monitors on more than about 4000 channels.
   A possible improvement might be to **provide a method signature which allows the library user to specify the 
   Executor** to be used for the callback. This would give the user some control over the behaviour of the thread
   pool used for callbacks.

1. There seem to be **some stability issues** with the library. Sometimes it emits WARNING messages which hint that the
   underlying library is under stress. I speculated that there was some buffer overflow in the underlying TCP network
   stack. By putting a 10us busy-wait loop (yuk !) into the tests I was able to workaround these problems and get good 
   performance. Below is an example of a message that is sometimes emitted:   
```   
Jun 01, 2018 12:35:40 AM org.epics.ca.impl.ResponseHandlers handleResponse
WARNING: Invalid response message (command = 13876) received from: /192.168.0.25:5064
Jun 01, 2018 12:35:40 AM org.epics.ca.impl.ResponseHandlers handleResponse
WARNING: Invalid response message (command = 12544) received from: /192.168.0.25:5064
Jun 01, 2018 12:35:40 AM org.epics.ca.impl.ResponseHandlers handleResponse
```

# Results: Test Series 1 
(EPICS source and CA library test process are located on the same physical machines: Simon's Macbook Pro)

### CA Context Tests
Q1: Can the context manual close feature be relied on to cleanup the created channels ? Answer: **YES**

Q2: Can the context autoclose feature be relied on to cleanup the created channels ? Answer: **YES**

Q3: How many contexts can be created ? Answer: **at least 627**

Q4: What is the context creation cost ? Answer: **See below.**
```
- creating 1 contexts took 10 ms. Average: 10.000 ms
- creating 10 contexts took 372 ms. Average: 37.200 ms
- creating 50 contexts took 3386 ms. Average: 67.720 ms
- creating 100 contexts took 9815 ms. Average: 98.150 ms
- creating 150 contexts took 16673 ms. Average: 111.153 ms
- creating 200 contexts took 24409 ms. Average: 122.045 ms
- creating 250 contexts took 37013 ms. Average: 148.052 ms
- creating 300 contexts took 40950 ms. Average: 136.500 ms
- creating 350 contexts took 49077 ms. Average: 140.220 ms
- creating 400 contexts took 56640 ms. Average: 141.600 ms
- creating 450 contexts took 63996 ms. Average: 142.213 ms
- creating 500 contexts took 71875 ms. Average: 143.750 ms
- creating 550 contexts took 79128 ms. Average: 143.869 ms
- creating 600 contexts took 90011 ms. Average: 150.018 ms
```
Q5: Do all contexts share the same returned object ? Answer: **NO**.

### CA Channel Tests

Q10: How many channels can be created ? Answer: **at least 1000000**

Q11: What is the channel creation cost ? Answer: **See below.**
```
- Creating 1 channels took 0 ms. Average: 0.000 ms
- Creating 10 channels took 14 ms. Average: 1.400 ms
- Creating 100 channels took 18 ms. Average: 0.180 ms
- Creating 1000 channels took 38 ms. Average: 0.038 ms
- Creating 10000 channels took 107 ms. Average: 0.011 ms
- Creating 50000 channels took 344 ms. Average: 0.007 ms
- Creating 100000 channels took 521 ms. Average: 0.005 ms
- Creating 500000 channels took 1496 ms. Average: 0.003 ms
- Creating 1000000 channels took 2322 ms. Average: 0.002 ms
```

Q12: Do all channels connected to the same PV share the same returned object ? Answer: **NO**.

Q13: How many connected channels can the library simultaneously support ? Answer: **at least 20000**

Q14: What is the cost of synchronously connecting channels (using Channel class) ? Answer: **See below.**
```
- Synchronously connecting 1 channels took 5 ms. Average: 5.000 ms
- Synchronously connecting 10 channels took 44 ms. Average: 4.400 ms
- Synchronously connecting 100 channels took 882 ms. Average: 8.820 ms
- Synchronously connecting 500 channels took 4431 ms. Average: 8.862 ms
- Synchronously connecting 1000 channels took 9123 ms. Average: 9.123 ms
- Synchronously connecting 2000 channels took 18319 ms. Average: 9.160 ms
- Synchronously connecting 5000 channels took 44510 ms. Average: 8.902 ms
- Synchronously connecting 10000 channels took 87830 ms. Average: 8.783 ms
- Synchronously connecting 15000 channels took 130885 ms. Average: 8.726 ms
- Synchronously connecting 20000 channels took 173732 ms. Average: 8.687 ms
```

Q15: What is the cost of creating channels which will asynchronously connect ? Answer: **See below.**
```
- Creating 1 channels with asynchronous connect policy took 1 ms. Average: 1.000000 ms
- Creating 10 channels with asynchronous connect policy took 1 ms. Average: 0.100000 ms
- Creating 100 channels with asynchronous connect policy took 2 ms. Average: 0.020000 ms
- Creating 1000 channels with asynchronous connect policy took 6 ms. Average: 0.006000 ms
- Creating 10000 channels with asynchronous connect policy took 117 ms. Average: 0.011700 ms
- Creating 50000 channels with asynchronous connect policy took 227 ms. Average: 0.004540 ms
- Creating 100000 channels with asynchronous connect policy took 295 ms. Average: 0.002950 ms
- Creating 150000 channels with asynchronous connect policy took 549 ms. Average: 0.003660 ms
- Creating 200000 channels with asynchronous connect policy took 634 ms. Average: 0.003170 ms
```

Q16: How long does it take for channels to connect asynchronously ? Answer: **See below.**
```
- Connecting 1 channels asynchronously took 113 ms. Average: 113.000 ms.
- Connecting 10 channels asynchronously took 127 ms. Average: 12.700 ms.
- Connecting 100 channels asynchronously took 128 ms. Average: 1.280 ms.
- Connecting 1000 channels asynchronously took 192 ms. Average: 0.192 ms.
- Connecting 10000 channels asynchronously took 1065 ms. Average: 0.106 ms.
- Connecting 50000 channels asynchronously took 4392 ms. Average: 0.088 ms.
- Connecting 100000 channels asynchronously took 8306 ms. Average: 0.083 ms.
- Connecting 150000 channels asynchronously took 12378 ms. Average: 0.083 ms.
- Connecting 200000 channels asynchronously took 16871 ms. Average: 0.084 ms.
```

Q17: What is the cost of performing a synchronous get on multiple channels (same PV) ? Answer: **See below.**
```
- Synchronous Get from 1 channels took 3 ms. Average: 3.000000 ms
- Synchronous Get from 10 channels took 7 ms. Average: 0.700000 ms
- Synchronous Get from 100 channels took 20 ms. Average: 0.200000 ms
- Synchronous Get from 1000 channels took 72 ms. Average: 0.072000 ms
- Synchronous Get from 10000 channels took 616 ms. Average: 0.061600 ms
- Synchronous Get from 20000 channels took 1128 ms. Average: 0.056400 ms
- Synchronous Get from 40000 channels took 2098 ms. Average: 0.052450 ms
- Synchronous Get from 60000 channels took 3058 ms. Average: 0.050967 ms
- Synchronous Get from 80000 channels took 4220 ms. Average: 0.052750 ms
```

Q18: What is the cost of performing an asynchronous get on multiple channels (same PV) ? Answer: **See below.**
```
- Asynchronous Get from 1 channels took 2 ms. Average: 2.000000 ms
- Asynchronous Get from 10 channels took 4 ms. Average: 0.400000 ms
- Asynchronous Get from 100 channels took 7 ms. Average: 0.070000 ms
- Asynchronous Get from 1000 channels took 54 ms. Average: 0.054000 ms
- Asynchronous Get from 10000 channels took 191 ms. Average: 0.019100 ms
- Asynchronous Get from 20000 channels took 361 ms. Average: 0.018050 ms
- Asynchronous Get from 40000 channels took 861 ms. Average: 0.021525 ms
- Asynchronous Get from 60000 channels took 1228 ms. Average: 0.020467 ms
- Asynchronous Get from 80000 channels took 1574 ms. Average: 0.019675 ms
- Asynchronous Get from 100000 channels took 1914 ms. Average: 0.019140 ms
```

Q19: What is the cost of performing an asynchronous get on multiple channels (different PVs) ? Answer: **See below.**
```
- Asynchronous Get from 1 channels took 1 ms. Average: 1.000000 ms
- Asynchronous Get from 10 channels took 2 ms. Average: 0.200000 ms
- Asynchronous Get from 100 channels took 12 ms. Average: 0.120000 ms
- Asynchronous Get from 1000 channels took 30 ms. Average: 0.030000 ms
- Asynchronous Get from 10000 channels took 177 ms. Average: 0.017700 ms
- Asynchronous Get from 20000 channels took 336 ms. Average: 0.016800 ms
- Asynchronous Get from 40000 channels took 657 ms. Average: 0.016425 ms
- Asynchronous Get from 60000 channels took 977 ms. Average: 0.016283 ms
- Asynchronous Get from 80000 channels took 1300 ms. Average: 0.016250 ms
- Asynchronous Get from 100000 channels took 1619 ms. Average: 0.016190 ms
```

Q20: What is the cost of performing a monitor on multiple channels ? Answer: **See below.**
```
- Asynchronous Monitor from 1 channels took 19 ms. Average: 19.000000 ms
- Asynchronous Monitor from 10 channels took 21 ms. Average: 2.100000 ms
- Asynchronous Monitor from 100 channels took 45 ms. Average: 0.450000 ms
- Asynchronous Monitor from 1000 channels took 213 ms. Average: 0.213000 ms
- Asynchronous Monitor from 2000 channels took 308 ms. Average: 0.154000 ms
- Asynchronous Monitor from 4000 channels took 470 ms. Average: 0.117500 ms
```
**Note:** to get this test to work without network overflow the client code had to **insert a busy-wait loop of 10us !**

**Note:** each monitor seems to create its own thread. So far it has been impossible to create more than ~4000 !**

Q21: What is the cost/performance when using CA to transfer large arrays ? Answer: **See below.**
```
- Transfer time for integer array of 10000 elements took 26 ms. Transfer rate: 1 MB/s
- Transfer time for integer array of 20000 elements took 0 ms. Transfer rate: Infinity MB/s
- Transfer time for integer array of 50000 elements took 0 ms. Transfer rate: Infinity MB/s
- Transfer time for integer array of 100000 elements took 2 ms. Transfer rate: 191 MB/s
- Transfer time for integer array of 200000 elements took 2 ms. Transfer rate: 381 MB/s
- Transfer time for integer array of 500000 elements took 3 ms. Transfer rate: 636 MB/s
- Transfer time for integer array of 1000000 elements took 7 ms. Transfer rate: 545 MB/s
- Transfer time for integer array of 2000000 elements took 12 ms. Transfer rate: 636 MB/s
- Transfer time for integer array of 5000000 elements took 39 ms. Transfer rate: 489 MB/s
- Transfer time for integer array of 10000000 elements took 119 ms. Transfer rate: 321 MB/s
```
**Note:** to get this test to work without network overflow the client code had to **insert a busy-wait loop of 10us !**

### CA Channels Tests

Q31: What is the cost of synchronously connecting channels (using Channels class) ? Answer: **See below.**
```
- Synchronously connecting 1 channels took 21 ms. Average: 21.000 ms
- Synchronously connecting 10 channels took 187 ms. Average: 18.700 ms
- Synchronously connecting 100 channels took 1037 ms. Average: 10.370 ms
- Synchronously connecting 500 channels took 4736 ms. Average: 9.472 ms
- Synchronously connecting 1000 channels took 9201 ms. Average: 9.201 ms
- Synchronously connecting 2000 channels took 17895 ms. Average: 8.948 ms
- Synchronously connecting 5000 channels took 44073 ms. Average: 8.815 ms
- Synchronously connecting 10000 channels took 86118 ms. Average: 8.612 ms
- Synchronously connecting 15000 channels took 128131 ms. Average: 8.542 ms
```

# Results: Test Series 2 
(EPICS source and CA library test process are located on DIFFERENT physical machines)

### CA Context Tests

Q1: Can the context manual close feature be relied on to cleanup the created channels ? Answer: **YES**

Q2: Can the context autoclose feature be relied on to cleanup the created channels ? Answer: **YES**

Q3: How many contexts can be created ? Answer: **at least 639**.

Q4: What is the context creation cost ? Answer: **See below.**
```
- creating 1 contexts took 16 ms. Average: 16.000 ms
- creating 10 contexts took 409 ms. Average: 40.900 ms
- creating 50 contexts took 4245 ms. Average: 84.900 ms
- creating 100 contexts took 10457 ms. Average: 104.570 ms
- creating 150 contexts took 18674 ms. Average: 124.493 ms
- creating 200 contexts took 26923 ms. Average: 134.615 ms
- creating 250 contexts took 32972 ms. Average: 131.888 ms
- creating 300 contexts took 42159 ms. Average: 140.530 ms
- creating 350 contexts took 49570 ms. Average: 141.629 ms
- creating 400 contexts took 56994 ms. Average: 142.485 ms
- creating 450 contexts took 62866 ms. Average: 139.702 ms
- creating 500 contexts took 70503 ms. Average: 141.006 ms
- creating 550 contexts took 77944 ms. Average: 141.716 ms
- creating 600 contexts took 85877 ms. Average: 143.128 ms
```
Q5: Do all contexts share the same returned object ? Answer: **NO**.

### CA Channel Tests

Q10: How many channels can be created ? Answer: **at least 1,000,000**

Q11: What is the channel creation cost ? Answer: **See below.**
```
- Creating 1 channels took 0 ms. Average: 0.000 ms
- Creating 10 channels took 6 ms. Average: 0.600 ms
- Creating 100 channels took 7 ms. Average: 0.070 ms
- Creating 1000 channels took 46 ms. Average: 0.046 ms
- Creating 10000 channels took 153 ms. Average: 0.015 ms
- Creating 50000 channels took 307 ms. Average: 0.006 ms
- Creating 100000 channels took 501 ms. Average: 0.005 ms
- Creating 500000 channels took 1491 ms. Average: 0.003 ms
- Creating 1000000 channels took 2603 ms. Average: 0.003 ms
```
Q12: Do all channels connected to the same PV share the same returned object ? Answer: **NO**.

Q13: How many connected channels can the library simultaneously support ? Answer: **at least 20,000**

Q14: What is the cost of synchronously connecting channels (using Channel class) ? Answer: **See below.**
```
- Synchronously connecting 1 channels took 5 ms. Average: 5.000 ms
- Synchronously connecting 10 channels took 52 ms. Average: 5.200 ms
- Synchronously connecting 100 channels took 920 ms. Average: 9.200 ms
- Synchronously connecting 500 channels took 4802 ms. Average: 9.604 ms
- Synchronously connecting 1000 channels took 9651 ms. Average: 9.651 ms
- Synchronously connecting 2000 channels took 19954 ms. Average: 9.977 ms
- Synchronously connecting 5000 channels took 48301 ms. Average: 9.660 ms
- Synchronously connecting 10000 channels took 97317 ms. Average: 9.732 ms
- Synchronously connecting 15000 channels took 148564 ms. Average: 9.904 ms
- Synchronously connecting 20000 channels took 199485 ms. Average: 9.974 ms
```

Q15: What is the cost of creating channels which will asynchronously connect ? Answer: **See below.**
```
- Creating 1 channels with asynchronous connect policy took 9 ms. Average: 9.000000 ms
- Creating 10 channels with asynchronous connect policy took 9 ms. Average: 0.900000 ms
- Creating 100 channels with asynchronous connect policy took 10 ms. Average: 0.100000 ms
- Creating 1000 channels with asynchronous connect policy took 39 ms. Average: 0.039000 ms
- Creating 10000 channels with asynchronous connect policy took 133 ms. Average: 0.013300 ms
- Creating 50000 channels with asynchronous connect policy took 504 ms. Average: 0.010080 ms
- Creating 100000 channels with asynchronous connect policy took 621 ms. Average: 0.006210 ms
- Creating 150000 channels with asynchronous connect policy took 766 ms. Average: 0.005107 ms
- Creating 200000 channels with asynchronous connect policy took 1123 ms. Average: 0.005615 ms
```

Q16: How long does it take for channels to connect asynchronously ? Answer: **See below.**
```
- Connecting 1 channels asynchronously took 15 ms. Average: 15.000 ms.
- Connecting 10 channels asynchronously took 19 ms. Average: 1.900 ms.
- Connecting 100 channels asynchronously took 20 ms. Average: 0.200 ms.
- Connecting 1000 channels asynchronously took 105 ms. Average: 0.105 ms.
- Connecting 10000 channels asynchronously took 1184 ms. Average: 0.118 ms.
- Connecting 50000 channels asynchronously took 4547 ms. Average: 0.091 ms.
- Connecting 100000 channels asynchronously took 8697 ms. Average: 0.087 ms.
- Connecting 150000 channels asynchronously took 12782 ms. Average: 0.085 ms.
- Connecting 200000 channels asynchronously took 17288 ms. Average: 0.086 ms.
```

Q17: What is the cost of performing a synchronous get on multiple channels (same PV) ? Answer: **See below.**
```
- Synchronous Get from 1 channels took 3 ms. Average: 3.000000 ms
- Synchronous Get from 10 channels took 10 ms. Average: 1.000000 ms
- Synchronous Get from 100 channels took 49 ms. Average: 0.490000 ms
- Synchronous Get from 1000 channels took 300 ms. Average: 0.300000 ms
- Synchronous Get from 10000 channels took 2616 ms. Average: 0.261600 ms
- Synchronous Get from 20000 channels took 5358 ms. Average: 0.267900 ms
- Synchronous Get from 40000 channels took 10866 ms. Average: 0.271650 ms
- Synchronous Get from 60000 channels took 16353 ms. Average: 0.272550 ms
- Synchronous Get from 80000 channels took 21839 ms. Average: 0.272988 ms
```

Q18: What is the cost of performing an asynchronous get on multiple channels (same PV) ? Answer: **See below.**
```
- Asynchronous Get from 1 channels took 4 ms. Average: 4.000000 ms
- Asynchronous Get from 10 channels took 6 ms. Average: 0.600000 ms
- Asynchronous Get from 100 channels took 13 ms. Average: 0.130000 ms
- Asynchronous Get from 1000 channels took 61 ms. Average: 0.061000 ms
- Asynchronous Get from 10000 channels took 300 ms. Average: 0.030000 ms
- Asynchronous Get from 20000 channels took 600 ms. Average: 0.030000 ms
- Asynchronous Get from 40000 channels took 1137 ms. Average: 0.028425 ms
- Asynchronous Get from 60000 channels took 1686 ms. Average: 0.028100 ms
- Asynchronous Get from 80000 channels took 2489 ms. Average: 0.031112 ms
- Asynchronous Get from 100000 channels took 3027 ms. Average: 0.030270 ms
```
**Note:** to get this test to work without network overflow the client code had to **insert a busy-wait loop of 10us !** 

Q19: What is the cost of performing an asynchronous get on multiple channels (different PVs) ? Answer: **See below.**
```
- Asynchronous Get from 1 channels took 1 ms. Average: 1.000000 ms
- Asynchronous Get from 10 channels took 3 ms. Average: 0.300000 ms
- Asynchronous Get from 100 channels took 10 ms. Average: 0.100000 ms
- Asynchronous Get from 1000 channels took 44 ms. Average: 0.044000 ms
- Asynchronous Get from 10000 channels took 282 ms. Average: 0.028200 ms
- Asynchronous Get from 20000 channels took 553 ms. Average: 0.027650 ms
- Asynchronous Get from 40000 channels took 1265 ms. Average: 0.031625 ms
- Asynchronous Get from 60000 channels took 1832 ms. Average: 0.030533 ms
- Asynchronous Get from 80000 channels took 2366 ms. Average: 0.029575 ms
- Asynchronous Get from 100000 channels took 2904 ms. Average: 0.029040 ms
```
**Note:** to get this test to work without network overflow the client code had to **insert a busy-wait loop of 10us !** 


Q20: What is the cost of performing a monitor on multiple channels ? Answer: **See below.**
```
- Asynchronous Monitor from 1 channels took 23 ms. Average: 23.000000 ms
- Asynchronous Monitor from 10 channels took 25 ms. Average: 2.500000 ms
- Asynchronous Monitor from 100 channels took 55 ms. Average: 0.550000 ms
- Asynchronous Monitor from 1000 channels took 196 ms. Average: 0.196000 ms
- Asynchronous Monitor from 2000 channels took 296 ms. Average: 0.148000 ms
- Asynchronous Monitor from 4000 channels took 407 ms. Average: 0.101750 ms
```
**Note:** to get this test to work without network overflow the client code had to **insert a busy-wait loop of 10us !**

**Note:** each monitor seems to create its own thread. So far it has been **impossible to create more than ~4000 !**

Q21: What is the cost/performance when using CA to transfer large arrays ? Answer: **See below.**
```
- Transfer time for integer array of 10000 elements took 4 ms. Transfer rate: 10 MB/s
- Transfer time for integer array of 20000 elements took 4 ms. Transfer rate: 19 MB/s
- Transfer time for integer array of 50000 elements took 4 ms. Transfer rate: 48 MB/s
- Transfer time for integer array of 100000 elements took 5 ms. Transfer rate: 76 MB/s
- Transfer time for integer array of 200000 elements took 9 ms. Transfer rate: 85 MB/s
- Transfer time for integer array of 500000 elements took 22 ms. Transfer rate: 87 MB/s
- Transfer time for integer array of 1000000 elements took 43 ms. Transfer rate: 89 MB/s
- Transfer time for integer array of 2000000 elements took 88 ms. Transfer rate: 87 MB/s
- Transfer time for integer array of 5000000 elements took 229 ms. Transfer rate: 83 MB/s
- Transfer time for integer array of 10000000 elements took 425 ms. Transfer rate: 90 MB/s
```

### CA Channels Tests

Q31: What is the cost of synchronously connecting channels (using Channels class) ? Answer: **See below.**
```
- Synchronously connecting 1 channels took 12 ms. Average: 12.000 ms
- Synchronously connecting 10 channels took 64 ms. Average: 6.400 ms
- Synchronously connecting 100 channels took 1040 ms. Average: 10.400 ms
- Synchronously connecting 500 channels took 5232 ms. Average: 10.464 ms
- Synchronously connecting 1000 channels took 10359 ms. Average: 10.359 ms
- Synchronously connecting 2000 channels took 20546 ms. Average: 10.273 ms
- Synchronously connecting 5000 channels took 51339 ms. Average: 10.268 ms
- Synchronously connecting 10000 channels took 100855 ms. Average: 10.085 ms
- Synchronously connecting 15000 channels took 151024 ms. Average: 10.068 ms
```<|MERGE_RESOLUTION|>--- conflicted
+++ resolved
@@ -1,12 +1,7 @@
 # Overview
 
-<<<<<<< HEAD
-These notes present the results of testing PSI's in-house commissioned [Java CA library](https://github.com/channelaccess/ca_matlab) 
-(ie the one developed by CosyLab). The library has been tested using the tests in the 'src/test/java/epics' test 
-=======
 These notes present the results of testing PSI's in-house commissioned [Java ca library](https://github.com/channelaccess/ca_matlab) 
 (ie the one developed by CosyLab). The library has been tested using the resources in the 'src/test/java/epics' test 
->>>>>>> 9e702f81
 directory. The main focus of the tests was to discover how the library works so that it can be used optimally for
 Wica. Each test attempts to answer one or more questions which I had about the library before I wrote the test.
 
@@ -49,11 +44,7 @@
 1. It is quick and easy to create a huge number of channels (eg a million in ~2 seconds).
 
 1. Synchronously connecting channels seems to be "quite slow". With the resources on my machine the connection time 
-<<<<<<< HEAD
-   was around 10ms/channel. So to connect eg 10,000 channels would take around 100 seconds. For bulk operations you
-=======
    was around 10ms/channel. So to connect eg 10,000 channels would around 100 seconds. For bulk operations you
->>>>>>> 9e702f81
    probably wouldn't want to do that.
 
 1. Asynchronous channel connection is MUCH (eg 100x) faster. Connecting 10,000 channels takes less than a second.
